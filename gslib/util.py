# Copyright 2010 Google Inc. All Rights Reserved.
#
# Licensed under the Apache License, Version 2.0 (the "License");
# you may not use this file except in compliance with the License.
# You may obtain a copy of the License at
#
#     http://www.apache.org/licenses/LICENSE-2.0
#
# Unless required by applicable law or agreed to in writing, software
# distributed under the License is distributed on an "AS IS" BASIS,
# WITHOUT WARRANTIES OR CONDITIONS OF ANY KIND, either express or implied.
# See the License for the specific language governing permissions and
# limitations under the License.

"""Static data and helper functions."""

import math
import os
import re
import sys
<<<<<<< HEAD
=======
import time
>>>>>>> e5e0a935
import xml.etree.ElementTree as ElementTree

import boto
from boto import config
from gslib.third_party.oauth2_plugin import oauth2_helper
from gslib.third_party.retry_decorator import decorators
from oauth2client.client import HAS_CRYPTO


TWO_MB = 2 * 1024 * 1024

NO_MAX = sys.maxint

# Binary exponentiation strings.
_EXP_STRINGS = [
  (0, 'B', 'bit'),
  (10, 'KB', 'Kbit'),
  (20, 'MB', 'Mbit'),
  (30, 'GB', 'Gbit'),
  (40, 'TB', 'Tbit'),
  (50, 'PB', 'Pbit'),
  (60, 'EB', 'Ebit'),
]

SECONDS_PER_DAY = 3600 * 24

# Detect platform types.
IS_WINDOWS = 'win32' in str(sys.platform).lower()
IS_LINUX = 'linux' in str(sys.platform).lower()
IS_OSX = 'darwin' in str(sys.platform).lower()

GSUTIL_PUB_TARBALL = 'gs://pub/gsutil.tar.gz'

Retry = decorators.retry

# Enum class for specifying listing style.
class ListingStyle(object):
  SHORT = 'SHORT'
  LONG = 'LONG'
  LONG_LONG = 'LONG_LONG'


def CreateTrackerDirIfNeeded():
  """Looks up the configured directory where gsutil keeps its resumable
     transfer tracker files, and creates it if it doesn't already exist.

  Returns:
    The pathname to the tracker directory.
  """
  tracker_dir = config.get(
      'GSUtil', 'resumable_tracker_dir',
      os.path.expanduser('~' + os.sep + '.gsutil'))
  if not os.path.exists(tracker_dir):
    os.makedirs(tracker_dir)
  return tracker_dir


# Name of file where we keep the timestamp for the last time we checked whether
# a new version of gsutil is available.
LAST_CHECKED_FOR_GSUTIL_UPDATE_TIMESTAMP_FILE = (
    os.path.join(CreateTrackerDirIfNeeded(), '.last_software_update_check'))


def HasConfiguredCredentials():
  """Determines if boto credential/config file exists."""
  config = boto.config
  has_goog_creds = (config.has_option('Credentials', 'gs_access_key_id') and
                    config.has_option('Credentials', 'gs_secret_access_key'))
  has_amzn_creds = (config.has_option('Credentials', 'aws_access_key_id') and
                    config.has_option('Credentials', 'aws_secret_access_key'))
  has_oauth_creds = (
      config.has_option('Credentials', 'gs_oauth2_refresh_token'))
  has_service_account_creds = (HAS_CRYPTO and
      config.has_option('Credentials', 'gs_service_client_id') 
      and config.has_option('Credentials', 'gs_service_key_file'))
  has_auth_plugins = config.has_option('Plugin', 'plugin_directory')
  return (has_goog_creds or has_amzn_creds or has_oauth_creds
          or has_auth_plugins or has_service_account_creds)


def _RoundToNearestExponent(num):
  i = 0
  while i+1 < len(_EXP_STRINGS) and num >= (2 ** _EXP_STRINGS[i+1][0]):
    i += 1
  return i, round(float(num) / 2 ** _EXP_STRINGS[i][0], 2)

def MakeHumanReadable(num):
  """Generates human readable string for a number of bytes.

  Args:
    num: The number, in bytes.

  Returns:
    A string form of the number using size abbreviations (KB, MB, etc.).
  """
  i, rounded_val = _RoundToNearestExponent(num)
  return '%s %s' % (rounded_val, _EXP_STRINGS[i][1])

def MakeBitsHumanReadable(num):
  """Generates human readable string for a number of bits.

  Args:
    num: The number, in bits.

  Returns:
    A string form of the number using bit size abbreviations (kbit, Mbit, etc.)
  """
  i, rounded_val = _RoundToNearestExponent(num)
  return '%s %s' % (rounded_val, _EXP_STRINGS[i][2])

def Percentile(values, percent, key=lambda x:x):
  """Find the percentile of a list of values.

  Taken from: http://code.activestate.com/recipes/511478/

  Args:
    values: a list of numeric values. Note that the values MUST BE already
            sorted.
    percent: a float value from 0.0 to 1.0.
    key: optional key function to compute value from each element of the list
         of values.

  Returns:
    The percentile of the values.
  """
  if not values:
    return None
  k = (len(values) - 1) * percent
  f = math.floor(k)
  c = math.ceil(k)
  if f == c:
    return key(values[int(k)])
  d0 = key(values[int(f)]) * (c-k)
  d1 = key(values[int(c)]) * (k-f)
  return d0 + d1

def ExtractErrorDetail(e):
  """Extract <Details> text from XML content.

  Args:
    e: The GSResponseError that includes XML to be parsed.

  Returns:
    (exception_name, d), where d is <Details> text or None if not found.
  """
  exc_name_parts = re.split("[\.']", str(type(e)))
  if len(exc_name_parts) < 2:
    # Shouldn't happen, but have fallback in case.
    exc_name = str(type(e))
  else:
    exc_name = exc_name_parts[-2]
  if not hasattr(e, 'body'):
    return (exc_name, None)
  detail_start = e.body.find('<Details>')
  detail_end = e.body.find('</Details>')
  if detail_start != -1 and detail_end != -1:
    return (exc_name, e.body[detail_start+9:detail_end])
  return (exc_name, None)

def UnaryDictToXml(message):
  """Generates XML representation of a nested dict with exactly one
  top-level entry and an arbitrary number of 2nd-level entries, e.g.
  capturing a WebsiteConfiguration message.

  Args:
    message: The dict encoding the message.

  Returns:
    XML string representation of the input dict.
  """
  if len(message) != 1:
    raise Exception("Expected dict of size 1, got size %d" % len(message))

  name, content = message.items()[0]
  T = ElementTree.Element(name)
  for property, value in sorted(content.items()):
    node = ElementTree.SubElement(T, property)
    node.text = value
<<<<<<< HEAD
  return ElementTree.tostring(T)
=======
  return ElementTree.tostring(T)

def LookUpGsutilVersion(uri):
  """Looks up the gustil version of the specified gsutil tarball URI, from the
     metadata field set on that object.

  Args:
    URI: gsutil URI tarball (such as gs://pub/gsutil.tar.gz).

  Returns:
    Version string if URI is a cloud URI containing x-goog-meta-gsutil-version
    metadata, else None.
  """
  if uri.is_cloud_uri():
    obj = uri.get_key(False)
    if obj.metadata and 'gsutil_version' in obj.metadata:
      return obj.metadata['gsutil_version']
>>>>>>> e5e0a935
<|MERGE_RESOLUTION|>--- conflicted
+++ resolved
@@ -18,10 +18,7 @@
 import os
 import re
 import sys
-<<<<<<< HEAD
-=======
 import time
->>>>>>> e5e0a935
 import xml.etree.ElementTree as ElementTree
 
 import boto
@@ -200,9 +197,6 @@
   for property, value in sorted(content.items()):
     node = ElementTree.SubElement(T, property)
     node.text = value
-<<<<<<< HEAD
-  return ElementTree.tostring(T)
-=======
   return ElementTree.tostring(T)
 
 def LookUpGsutilVersion(uri):
@@ -219,5 +213,4 @@
   if uri.is_cloud_uri():
     obj = uri.get_key(False)
     if obj.metadata and 'gsutil_version' in obj.metadata:
-      return obj.metadata['gsutil_version']
->>>>>>> e5e0a935
+      return obj.metadata['gsutil_version']